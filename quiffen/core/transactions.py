--- conflicted
+++ resolved
@@ -122,16 +122,10 @@
                  loan_length: Decimal = None,
                  num_payments: int = None,
                  periods_per_annum: int = None,
-<<<<<<< HEAD
                  interest_rate: float = None,
                  current_loan_balance: float = None,
                  original_loan_amount: float = None,
                  line_number: int = None,
-=======
-                 interest_rate: Decimal = None,
-                 current_loan_balance: Decimal = None,
-                 original_loan_amount: Decimal = None,
->>>>>>> c30c8ce0
                  splits: TransactionList = None
                  ):
         """Initialise an instance of the Transaction class.
@@ -939,14 +933,9 @@
                  memo: str = None,
                  first_line: str = None,
                  to_account: str = None,
-<<<<<<< HEAD
                  transfer_amount: float = None,
                  commission: float = None,
                  line_number: int = None
-=======
-                 transfer_amount: Decimal = None,
-                 commission: Decimal = None
->>>>>>> c30c8ce0
                  ):
         """Initialise an instance of the Investment class.
 
