--- conflicted
+++ resolved
@@ -50,13 +50,13 @@
 
 
 @pytest.fixture
-<<<<<<< HEAD
 def qif_file_with_unknown_account_type():
     return Path(__file__).parent / "test_files" / "test_unknown_account_type.qif"
-=======
+
+
+@pytest.fixture
 def qif_file_with_split_to_account():
     return Path(__file__).parent / "test_files" / "test_split.qif"
->>>>>>> fc92229d
 
 
 def test_create_qif():
@@ -1145,7 +1145,6 @@
     assert list(qif.accounts.keys()) == ["My Bank Account"]
 
 
-<<<<<<< HEAD
 def test_unknown_account_type(qif_file_with_unknown_account_type):
     """Tests that unknown account types are handled.
 
@@ -1156,7 +1155,8 @@
     # Oddly, the transactions are grouped under a known account type.
     transactions = qif.accounts["Portfolio Account"].transactions
     assert AccountType.INVST in transactions
-=======
+
+
 def test_split_to_account(qif_file_with_split_to_account):
     """Tests that a split to an account is recorded appropriately,"""
     qif = Qif.parse(qif_file_with_split_to_account)
@@ -1171,5 +1171,4 @@
     assert split_transaction.splits[0].to_account == "An Account"
     assert split_transaction.splits[0].category is None
     assert split_transaction.splits[1].to_account is None
-    assert split_transaction.splits[1].category == Category(name="A Category")
->>>>>>> fc92229d
+    assert split_transaction.splits[1].category == Category(name="A Category")